--- conflicted
+++ resolved
@@ -7,15 +7,12 @@
 
 import { NFCAuthFlow } from '@/app/nfc/components/NFCAuthFlow'
 import { Card, CardContent } from '@/components/ui/card'
-<<<<<<< HEAD
 import type { NFCVerificationState, NFCParameters } from '@/app/nfc/types/nfc.types'
-=======
 import { useNFCAuthentication } from '@/app/nfc/hooks/useNFCAuthentication'
 import { useNFCParameterParser } from '@/app/nfc/hooks/useNFCParameterParser'
 import { useEffect } from 'react'
 import { useRouter } from 'next/navigation'
 import { Button } from '@/components/ui/button'
->>>>>>> 29a1ba77
 
 interface WoFAuthStageProps {
   verificationState: NFCVerificationState
@@ -23,13 +20,6 @@
   format?: string
 }
 
-<<<<<<< HEAD
-export function WoFAuthStage({ 
-  verificationState, 
-  nfcParams = {}, 
-  format = 'optimal' 
-}: WoFAuthStageProps) {
-=======
 export function WoFAuthStage({ verificationState: parentVerificationState }: WoFAuthStageProps) {
   const { verificationState, nfcParams, format, executeAuthentication } = useNFCAuthentication()
   const { parsedParams } = useNFCParameterParser()
@@ -73,8 +63,6 @@
       </div>
     )
   }
-
->>>>>>> 29a1ba77
   return (
     <div className="min-h-screen bg-background flex items-start justify-center pt-24 pb-8 px-4">
       <Card className="w-full max-w-md mx-auto bg-card border border-border shadow-md rounded-xl">
@@ -88,23 +76,12 @@
                 Connecting your digital identity
               </p>
             </div>
-<<<<<<< HEAD
-            
-            <NFCAuthFlow 
-              verificationState={verificationState}
-              nfcParams={nfcParams}
-              format={format}
-            />
-            
-            {verificationState?.status === 'error' && (
-=======
             <NFCAuthFlow
               verificationState={verificationState || parentVerificationState}
               nfcParams={nfcParams || parsedParams || {}}
               format={format || 'decentralized'}
             />
             {(verificationState?.status === 'error' || parentVerificationState?.status === 'error') && (
->>>>>>> 29a1ba77
               <div className="text-center">
                 <p className="text-sm text-red-600">
                   Authentication failed. Please try again.
