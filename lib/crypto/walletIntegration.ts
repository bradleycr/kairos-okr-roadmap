--- conflicted
+++ resolved
@@ -268,11 +268,6 @@
       const privateKey = await this.decryptPrivateKey(nfcAccount.privateKey, pin)
       const wallet = new ethers.Wallet(privateKey)
 
-<<<<<<< HEAD
-      // Create provider (use default public RPC for now)
-      const provider = new ethers.JsonRpcProvider('https://eth-mainnet.g.alchemy.com/v2/demo')
-      const signer = wallet.connect(provider) as ethers.JsonRpcSigner
-=======
       // Web3 2025: Enhanced RPC provider selection
       const providers = [
         'https://eth-mainnet.g.alchemy.com/v2/demo',
@@ -298,7 +293,6 @@
       }
 
       const signer = wallet.connect(provider)
->>>>>>> 29a1ba77
 
       // Check for smart account features
       let isSmartAccount = false
